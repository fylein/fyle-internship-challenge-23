import { Component, OnInit, ViewChild } from '@angular/core';
import { ApiService } from './services/api.service';
import { delay } from 'rxjs';
import { MatPaginator } from '@angular/material/paginator';

@Component({
  selector: 'app-root',
  templateUrl: './app.component.html',
  styleUrls: ['./app.component.scss']
})
export class AppComponent implements OnInit {
  constructor(private apiService: ApiService) {}

  userDetails: any;
  repos: any;
  isLoading: boolean = true;
  searchedUser: string = '';

  @ViewChild(MatPaginator) paginator!: MatPaginator;

  ngOnInit() {
<<<<<<< HEAD
<<<<<<< Updated upstream
    this.apiService.getUser('johnpapa').subscribe(console.log);
=======
    const cachedUserDetails = localStorage.getItem('userDetails');
    const cachedRepos = localStorage.getItem('repos');


    if (cachedUserDetails && cachedRepos) {
      this.userDetails = JSON.parse(cachedUserDetails);
      this.repos = JSON.parse(cachedRepos);
      this.repos.paginator = this.paginator;
      this.isLoading = false;


      this.initPaginator();
    } 
    else {
      this.getUserDetails('Hrishikesh-Bhorde');
    }
=======
    this.apiService.getUser('Hrishikesh-Bhorde').subscribe(console.log);
>>>>>>> cf8018de
  }


  search() {
    this.isLoading = true;
    console.log('Search query:', this.searchedUser);
    this.getUserDetails(this.searchedUser);
    this.isLoading = false;
  
  }

  getUserDetails(username: string) {
    this.apiService.getUser(username).subscribe(
      (res) => {
        this.isLoading = true;
        this.userDetails = res;
        localStorage.setItem('userDetails', JSON.stringify(res));
        this.getUserRepos(this.userDetails?.repos_url);
      },
      (error) => this.handleError('Error fetching user details:', error)
    );
  }

  getUserRepos(reposUrl: string | undefined) {
    if (!reposUrl) {
      this.isLoading = false;
      return;
    }

    this.apiService.getUserRepos(reposUrl).pipe(
      delay(2000)
    ).subscribe(
      (data) => {
        this.repos = data;
        localStorage.setItem('repos', JSON.stringify(data));
        this.isLoading = false;

        // Initialize paginator after fetching data
        setTimeout(() => {
          this.initPaginator();
        });
      },
      (error) => this.handleError('Error fetching user repositories:', error)
    );
  }

  initPaginator() {
    this.paginator.pageIndex = 0;
    this.paginator.pageSize = 10;
    this.paginator.length = this.repos.length;

    this.repos.paginator = this.paginator;
  }

  handleError(errorMessage: string, error: any) {
    console.error(errorMessage, error);
    this.isLoading = false;
>>>>>>> Stashed changes
  }
}



<|MERGE_RESOLUTION|>--- conflicted
+++ resolved
@@ -19,10 +19,7 @@
   @ViewChild(MatPaginator) paginator!: MatPaginator;
 
   ngOnInit() {
-<<<<<<< HEAD
-<<<<<<< Updated upstream
-    this.apiService.getUser('johnpapa').subscribe(console.log);
-=======
+
     const cachedUserDetails = localStorage.getItem('userDetails');
     const cachedRepos = localStorage.getItem('repos');
 
@@ -39,9 +36,6 @@
     else {
       this.getUserDetails('Hrishikesh-Bhorde');
     }
-=======
-    this.apiService.getUser('Hrishikesh-Bhorde').subscribe(console.log);
->>>>>>> cf8018de
   }
 
 
@@ -99,7 +93,7 @@
   handleError(errorMessage: string, error: any) {
     console.error(errorMessage, error);
     this.isLoading = false;
->>>>>>> Stashed changes
+
   }
 }
 
